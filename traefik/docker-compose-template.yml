version: '3'

services:
  traefik:
    image: traefik:v2.0
    container_name: traefik
    restart: unless-stopped
    security_opt:
      - no-new-privileges:true
    networks:
      - web
    ports:
      - 80:80
      - 443:443
    volumes:
      - /etc/localtime:/etc/localtime:ro
      - /var/run/docker.sock:/var/run/docker.sock:ro
      - ./traefik.yml:/traefik.yml:ro
      - ./acme.json:/acme.json
    ## API
<<<<<<< HEAD
    labels:
      - "traefik.enable=true"
      - "traefik.http.routers.traefik.entrypoints=http"
      - "traefik.http.routers.traefik-secure.entrypoints=https"
      - "traefik.http.routers.traefik-secure.tls=true"
      - "traefik.http.routers.traefik-secure.tls.certresolver=http"
      - "traefik.http.middlewares.traefik-https-redirect.redirectscheme.scheme=https"
      - "traefik.http.routers.traefik-secure.middlewares=traefik-auth"
      - "traefik.http.routers.traefik.rule=Host(`monitor.%%domain%%`)"
      - "traefik.http.routers.traefik-secure.rule=Host(`monitor.%%domain%%`)"
      - "traefik.http.middlewares.traefik-auth.basicauth.users=admin:$$2y$$05$$7t25C0myBoWErPjCUsEDPe/TKLjdiywW4HchSJiKNmK5nZk2saVLW"
      - "traefik.http.routers.traefik.middlewares=traefik-https-redirect"
      - "traefik.http.routers.traefik-secure.service=api@internal"
=======
    # labels:
    #   - "traefik.enable=true"
    #   - "traefik.http.routers.dashboard.entrypoints=http"
    #   - "traefik.http.routers.dashboard.rule=Host(`monitor.%%domain%%`)"
    #   - "traefik.http.middlewares.dashboard-https-redirect.redirectscheme.scheme=https"
    #   - "traefik.http.routers.dashboard-https.entrypoints=https"
    #   - "traefik.http.routers.dashboard-https.tls=true"
    #   - "traefik.http.routers.dashboard-https.tls.certresolver=http"
    #   - "traefik.http.routers.dashboard-https.middlewares=traefik-auth"
    #   - "traefik.http.routers.dashboard-https.rule=Host(`monitor.%%domain%%`)"
    #   - "traefik.http.middlewares.traefik-auth.basicauth.users=admin:$$2y$$05$$7t25C0myBoWErPjCUsEDPe/TKLjdiywW4HchSJiKNmK5nZk2saVLW"
    #   - "traefik.http.routers.dashboard.middlewares=dashboard-https-redirect"
    #   - "traefik.http.routers.dashboard-https.service=api@internal"
>>>>>>> cf135742

networks:
  web:
    external: true<|MERGE_RESOLUTION|>--- conflicted
+++ resolved
@@ -18,35 +18,19 @@
       - ./traefik.yml:/traefik.yml:ro
       - ./acme.json:/acme.json
     ## API
-<<<<<<< HEAD
     labels:
       - "traefik.enable=true"
-      - "traefik.http.routers.traefik.entrypoints=http"
-      - "traefik.http.routers.traefik-secure.entrypoints=https"
-      - "traefik.http.routers.traefik-secure.tls=true"
-      - "traefik.http.routers.traefik-secure.tls.certresolver=http"
-      - "traefik.http.middlewares.traefik-https-redirect.redirectscheme.scheme=https"
-      - "traefik.http.routers.traefik-secure.middlewares=traefik-auth"
-      - "traefik.http.routers.traefik.rule=Host(`monitor.%%domain%%`)"
-      - "traefik.http.routers.traefik-secure.rule=Host(`monitor.%%domain%%`)"
+      - "traefik.http.routers.dashboard.entrypoints=http"
+      - "traefik.http.routers.dashboard.rule=Host(`monitor.%%domain%%`)"
+      - "traefik.http.middlewares.dashboard-https-redirect.redirectscheme.scheme=https"
+      - "traefik.http.routers.dashboard-https.entrypoints=https"
+      - "traefik.http.routers.dashboard-https.tls=true"
+      - "traefik.http.routers.dashboard-https.tls.certresolver=http"
+      - "traefik.http.routers.dashboard-https.middlewares=traefik-auth"
+      - "traefik.http.routers.dashboard-https.rule=Host(`monitor.%%domain%%`)"
       - "traefik.http.middlewares.traefik-auth.basicauth.users=admin:$$2y$$05$$7t25C0myBoWErPjCUsEDPe/TKLjdiywW4HchSJiKNmK5nZk2saVLW"
-      - "traefik.http.routers.traefik.middlewares=traefik-https-redirect"
-      - "traefik.http.routers.traefik-secure.service=api@internal"
-=======
-    # labels:
-    #   - "traefik.enable=true"
-    #   - "traefik.http.routers.dashboard.entrypoints=http"
-    #   - "traefik.http.routers.dashboard.rule=Host(`monitor.%%domain%%`)"
-    #   - "traefik.http.middlewares.dashboard-https-redirect.redirectscheme.scheme=https"
-    #   - "traefik.http.routers.dashboard-https.entrypoints=https"
-    #   - "traefik.http.routers.dashboard-https.tls=true"
-    #   - "traefik.http.routers.dashboard-https.tls.certresolver=http"
-    #   - "traefik.http.routers.dashboard-https.middlewares=traefik-auth"
-    #   - "traefik.http.routers.dashboard-https.rule=Host(`monitor.%%domain%%`)"
-    #   - "traefik.http.middlewares.traefik-auth.basicauth.users=admin:$$2y$$05$$7t25C0myBoWErPjCUsEDPe/TKLjdiywW4HchSJiKNmK5nZk2saVLW"
-    #   - "traefik.http.routers.dashboard.middlewares=dashboard-https-redirect"
-    #   - "traefik.http.routers.dashboard-https.service=api@internal"
->>>>>>> cf135742
+      - "traefik.http.routers.dashboard.middlewares=dashboard-https-redirect"
+      - "traefik.http.routers.dashboard-https.service=api@internal"
 
 networks:
   web:
