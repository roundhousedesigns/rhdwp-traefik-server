--- conflicted
+++ resolved
@@ -5,19 +5,11 @@
 defaultEntryPoints = ["http", "https"]
 
 [entryPoints]
-<<<<<<< HEAD
   [entryPoints.dashboard]
    address = ":8080"
    [entryPoints.dashboard.auth]
       [entryPoints.dashboard.auth.basic]
         users = ["admin:$apr1$6EMGK3WJ$1r1kQ91PV5n2aDbFCMJUh0"]
-=======
-#  [entryPoints.dashboard]
-#    address = ":8080"
-#    [entryPoints.dashboard.auth]
-#      [entryPoints.dashboard.auth.basic]
-#        users = ["admin:$apr1$6EMGK3WJ$1r1kQ91PV5n2aDbFCMJUh0"]
->>>>>>> cc7456a1
   [entryPoints.http]
     address = ":80"
       [entryPoints.http.redirect]
